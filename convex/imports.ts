--- conflicted
+++ resolved
@@ -1,11 +1,7 @@
 import { mutation, query, internalMutation } from "./_generated/server";
 import { v } from "convex/values";
 import type { MutationCtx } from "./_generated/server";
-<<<<<<< HEAD
-import type { Id, Doc } from "./_generated/dataModel";
-=======
 import type { Doc, Id } from "./_generated/dataModel";
->>>>>>> af033bcd
 import Fuse from "fuse.js";
 import {
   createTransactionInternal,
@@ -25,23 +21,11 @@
   ctx: MutationCtx,
   churchId: Id<"churches">,
   description: string,
-<<<<<<< HEAD
-  cachedDonors: Doc<"donors">[], // Pre-fetched active donors for this church
-  reference?: string
-=======
   reference?: string,
   cache?: ImportDetectionCache
->>>>>>> af033bcd
 ): Promise<{ donorId?: Id<"donors">; confidence: number }> {
   const trimmedReference = reference?.trim();
 
-<<<<<<< HEAD
-  // 1. Exact bank reference match (highest confidence)
-  if (reference && reference.trim().length > 0) {
-    const exactMatch = cachedDonors.find(
-      d => d.bankReference?.toLowerCase() === reference.trim().toLowerCase()
-    );
-=======
   // Lazily load donor cache if needed
   if (!cache?.donors) {
     const donors = await ctx.db
@@ -49,21 +33,12 @@
       .withIndex("by_church", (q) => q.eq("churchId", churchId))
       .filter((q) => q.eq(q.field("isActive"), true))
       .collect();
->>>>>>> af033bcd
 
     if (cache) {
       cache.donors = donors;
     }
   }
 
-<<<<<<< HEAD
-  // 2. Fuzzy name match in description using cached donors
-  if (cachedDonors.length === 0) {
-    return { confidence: 0 };
-  }
-
-  const fuse = new Fuse(cachedDonors, {
-=======
   const donors = cache?.donors ?? [];
 
   if (donors.length === 0) {
@@ -83,7 +58,6 @@
 
   // 2. Fuzzy name match in description
   const fuse = new Fuse(donors, {
->>>>>>> af033bcd
     keys: ["name", "email"],
     threshold: 0.3,
     includeScore: true,
@@ -125,22 +99,12 @@
   ctx: MutationCtx,
   churchId: Id<"churches">,
   description: string,
-<<<<<<< HEAD
-  transactionType: "income" | "expense",
-  keywords: Doc<"categoryKeywords">[], // Pre-fetched keywords for this transaction type
-  cachedCategories: Doc<"categories">[] // Pre-fetched categories for verification
-=======
   cache?: ImportDetectionCache
->>>>>>> af033bcd
 ): Promise<{ categoryId: Id<"categories"> | null; confidence: number; source: string }> {
   if (!description || description.trim().length === 0) {
     return { categoryId: null, confidence: 0, source: "none" };
   }
 
-<<<<<<< HEAD
-  // Use pre-fetched keywords (cached for performance)
-  const keywordsForType = keywords;
-=======
   // Get all active keywords for subcategories in this church
   if (!cache?.keywords) {
     const keywords = await ctx.db
@@ -155,9 +119,8 @@
   }
 
   const keywords = cache?.keywords ?? [];
->>>>>>> af033bcd
-
-  if (keywordsForType.length === 0) {
+
+  if (keywords.length === 0) {
     return { categoryId: null, confidence: 0, source: "none" };
   }
 
@@ -168,7 +131,7 @@
   // Track matches with confidence scores
   const matches: { categoryId: string; confidence: number; matchedKeyword: string }[] = [];
 
-  for (const keywordRecord of keywordsForType) {
+  for (const keywordRecord of keywords) {
     const keyword = keywordRecord.keyword.toLowerCase().trim();
 
     // Exact phrase match (highest confidence)
@@ -214,14 +177,6 @@
   // Sort by confidence and return the best match
   matches.sort((a, b) => b.confidence - a.confidence);
 
-<<<<<<< HEAD
-  // Verify the category still exists and is a subcategory using cached data
-  const category = cachedCategories.find(
-    cat => cat._id === matches[0].categoryId && cat.isSubcategory === true
-  );
-
-  if (category) {
-=======
   // Verify the category still exists and is a subcategory
   if (!cache?.categories) {
     const categories = await ctx.db
@@ -242,7 +197,6 @@
   );
 
   if (matchedCategory) {
->>>>>>> af033bcd
     return {
       categoryId: matches[0].categoryId as Id<"categories">,
       confidence: 1.0, // Keyword matches are high confidence
@@ -259,21 +213,11 @@
   churchId: Id<"churches">,
   description: string,
   amount: number,
-<<<<<<< HEAD
-  transactionType: "income" | "expense",
-  enableAI: boolean = true,
-  keywords: Doc<"categoryKeywords">[], // Pre-fetched keywords for this transaction type
-  cachedCategories: Doc<"categories">[] // Pre-fetched categories for verification
-): Promise<{ categoryId: Id<"categories"> | null; confidence: number; source: string }> {
-  // Tier 1: Keyword matching (free, fast)
-  const keywordResult = await detectSubcategory(ctx, churchId, description, transactionType, keywords, cachedCategories);
-=======
   enableAI: boolean = true,
   cache?: ImportDetectionCache
 ): Promise<{ categoryId: Id<"categories"> | null; confidence: number; source: string }> {
   // Tier 1: Keyword matching (free, fast)
   const keywordResult = await detectSubcategory(ctx, churchId, description, cache);
->>>>>>> af033bcd
   if (keywordResult.categoryId) {
     return keywordResult;
   }
@@ -283,12 +227,6 @@
     return { categoryId: null, confidence: 0, source: "none" };
   }
 
-<<<<<<< HEAD
-  // Get all subcategories for this church and transaction type from cached data
-  const categories = cachedCategories.filter(
-    cat => cat.type === transactionType && cat.isSubcategory === true
-  );
-=======
   // Get all categories for this church
   if (!cache?.categories) {
     const categories = await ctx.db
@@ -303,7 +241,6 @@
   }
 
   const categories = cache?.categories?.filter((category) => category.isSubcategory) ?? [];
->>>>>>> af033bcd
 
   if (categories.length === 0) {
     return { categoryId: null, confidence: 0, source: "none" };
@@ -474,35 +411,21 @@
           ctx,
           args.churchId,
           row.description,
-<<<<<<< HEAD
-          cachedDonors,
-          row.reference
-=======
           row.reference,
           detectionCache
->>>>>>> af033bcd
         );
         donorConfidence = donorMatch.confidence;
       }
 
       // 4. Auto-detect category using multi-tier detection (keyword → AI) with cached data
       const enableAI = church.settings.enableAiCategorization ?? true;
-      const keywordsForType = transactionType === "income" ? incomeKeywords : expenseKeywords;
       const categoryResult = await detectCategoryWithAI(
         ctx,
         args.churchId,
         row.description,
-<<<<<<< HEAD
-        absAmount,
-        transactionType,
-        enableAI,
-        keywordsForType,
-        cachedCategories
-=======
         Math.abs(row.amount),
         enableAI,
         detectionCache
->>>>>>> af033bcd
       );
 
       await ctx.db.insert("csvRows", {
