"use client";

import { useEffect, useMemo, useState } from "react";
import { useMutation, useQuery } from "convex/react";
import { Layers, Sparkles } from "lucide-react";

import { CsvUploadCard } from "@/components/imports/csv-upload-card";
import {
  MappingDrawer,
  type MappingConfig,
} from "@/components/imports/mapping-drawer";
import { DuplicateReview } from "@/components/imports/duplicate-review";
import { Badge } from "@/components/ui/badge";
import {
  Select,
  SelectContent,
  SelectItem,
  SelectTrigger,
  SelectValue,
} from "@/components/ui/select";
import { WorkflowStepper, type StepStatus, type WorkflowStep } from "@/components/imports/workflow-stepper";
import { StatusBanner } from "@/components/imports/status-banner";
import { RecentImportsDrawer } from "@/components/imports/recent-imports-drawer";
import { deriveMapping, normalizeCsvDate, type ParsedCsvRow } from "@/lib/csv";
import { api, type Doc, type Id } from "@/lib/convexGenerated";

type ParsedFileState = {
  filename: string;
  headers: string[];
  bankFormat: "barclays" | "hsbc" | "metrobank" | "generic";
};

type StatusAction = {
  label: string;
  onClick: () => void;
};

type StatusMessage = {
  variant: "info" | "success" | "warning" | "error";
  title: string;
  description?: string;
  actions?: StatusAction[];
};

export default function ImportsPage() {
  const churches = useQuery(api.churches.listChurches, {});
  const [churchId, setChurchId] = useState<Id<"churches"> | null>(null);
  const [parsedFile, setParsedFile] = useState<ParsedFileState | null>(null);
  const [mapping, setMapping] = useState<MappingConfig | null>(null);
  const [activeImportId, setActiveImportId] = useState<Id<"csvImports"> | null>(null);
  const [statusMessage, setStatusMessage] = useState<StatusMessage | null>(null);
  const [parsedRows, setParsedRows] = useState<ParsedCsvRow[]>([]);

  const funds = useQuery(api.funds.getFunds, churchId ? { churchId } : "skip");
  const categories = useQuery(api.categories.getSubcategoriesWithParents, churchId ? { churchId } : "skip");
  const donors = useQuery(api.donors.getDonors, churchId ? { churchId } : "skip");
  const imports = useQuery(api.imports.listImports, churchId ? { churchId } : "skip");
  const rows = useQuery(api.imports.getImportRows, activeImportId ? { importId: activeImportId } : "skip");

  const createImportWithRows = useMutation(api.imports.createImportWithRows);
  const skipRows = useMutation(api.imports.skipRows);
  const approveRows = useMutation(api.imports.approveRows);
  const autoApproveRows = useMutation(api.imports.autoApproveRows);
  const deleteImport = useMutation(api.imports.deleteImport);

  useEffect(() => {
    if (!churchId && churches && churches.length > 0) {
      setChurchId(churches[0]._id);
    }
  }, [churches, churchId]);

  const showStatus = (message: StatusMessage) => {
    setStatusMessage(message);
  };

  const handleFileParsed = ({
    filename,
    headers,
    bankFormat,
    rows: parsed,
  }: {
    filename: string;
    headers: string[];
    bankFormat: "barclays" | "hsbc" | "metrobank" | "generic";
    rows: ParsedCsvRow[];
    rawContent: string;
  }) => {
    setParsedFile({ filename, headers, bankFormat });
    setMapping(deriveMapping(headers));
    setParsedRows(parsed);
    setActiveImportId(null);
    showStatus({
      variant: "info",
      title: `Detected ${bankFormat.toUpperCase()} layout`,
      description: "Review the column mapping before saving.",
    });
  };

  const handleConfirmMapping = async () => {
    if (!churchId || !mapping || !parsedFile) {
      return;
    }

    if (parsedRows.length === 0) {
      showStatus({
        variant: "warning",
        title: "Upload a CSV before saving the mapping.",
      });
      return;
    }

    if (!mapping.date || !mapping.description) {
      showStatus({
        variant: "warning",
        title: "Map the required columns",
        description: "Please map the date and description columns before continuing.",
      });
      return;
    }

    const hasAmountFields = mapping.amount || (mapping.amountIn && mapping.amountOut);
    if (!hasAmountFields) {
      showStatus({
        variant: "warning",
        title: "Amount mapping missing",
        description: "Please map the amount column(s) before continuing.",
      });
      return;
    }

    showStatus({
      variant: "info",
      title: "Processing import",
      description: "Detecting duplicates and AI matches…",
    });

    try {
      const mappedRows = parsedRows.map((row) => {
        let amount = 0;

        if (mapping.amountIn && mapping.amountOut) {
          const amountIn = Number(row[mapping.amountIn]) || 0;
          const amountOut = Number(row[mapping.amountOut]) || 0;
          amount = amountIn - amountOut;
        } else {
          const rawAmount = Number(row[mapping.amount]);
          amount = Number.isNaN(rawAmount) ? 0 : rawAmount;
        }

        return {
          date: normalizeCsvDate(row[mapping.date]),
          description: String(row[mapping.description] ?? ""),
          amount,
          reference: mapping.reference ? String(row[mapping.reference] ?? "") : undefined,
          type: mapping.type ? String(row[mapping.type] ?? "") : undefined,
        };
      });

      const importId = await createImportWithRows({
        churchId,
        filename: parsedFile.filename,
        bankFormat: parsedFile.bankFormat,
        mapping,
        rows: mappedRows,
      });

      setActiveImportId(importId);
      setParsedRows([]);
      showStatus({
        variant: "success",
        title: `Saved ${mappedRows.length} rows`,
        description: "Review duplicates below before approving.",
      });
    } catch (error) {
      showStatus({
        variant: "error",
        title: "Failed to save import",
        description: error instanceof Error ? error.message : "Unknown error",
      });
      console.error("Import error:", error);
    }
  };

  const handleApproveSelection = async (
    selection: {
      rowId: Id<"csvRows">;
      fundId: Id<"funds">;
      categoryId?: Id<"categories">;
      donorId?: Id<"donors">;
    }[]
  ) => {
    if (!churchId || !activeImportId) {
      return;
    }

    await approveRows({
      importId: activeImportId,
      churchId,
      rows: selection,
    });
    showStatus({
      variant: "success",
      title: `Approved ${selection.length} rows`,
      description: "They are now available in the ledger.",
    });
  };

  const handleSkipSelection = async (rowIds: Id<"csvRows">[]) => {
    await skipRows({ rowIds });
    showStatus({
      variant: "info",
      title: `Skipped ${rowIds.length} row${rowIds.length === 1 ? "" : "s"}`,
    });
  };

  const handleAutoApprove = async () => {
    if (!churchId || !activeImportId) {
      return { approvedCount: 0, skippedCount: 0 };
    }

    const result = await autoApproveRows({
      importId: activeImportId,
      churchId,
    });

    showStatus({
      variant: "success",
      title: `Auto-approved ${result.approvedCount} high-confidence rows`,
      description: `${result.skippedCount} still require manual review.`,
    });

    return result;
  };

  const handleDeleteImport = async (importId: Id<"csvImports">) => {
    if (!churchId) return;

    const result = await deleteImport({ importId, churchId });

    // If the deleted import was active, clear it
    if (activeImportId === importId) {
      setActiveImportId(null);
    }

    showStatus({
      variant: "success",
      title: "Import deleted",
      description: `Deleted ${result.deletedRows} rows and ${result.deletedTransactions} transactions.`,
    });
  };

<<<<<<< HEAD
=======
  const latestRows = rows ?? [];

  // Filter rows based on search and filter
  const filteredRows = useMemo(() => {
    let filtered = latestRows;

    // Apply status filter
    if (rowFilter === "pending") {
      filtered = filtered.filter((row) => !row.status || row.status === "pending");
    } else if (rowFilter === "approved") {
      filtered = filtered.filter((row) => row.status === "approved");
    } else if (rowFilter === "skipped") {
      filtered = filtered.filter((row) => row.status === "skipped");
    } else if (rowFilter === "high-confidence") {
      filtered = filtered.filter((row) => row.categoryConfidence && row.categoryConfidence > 0.8);
    }

    // Apply search query
    if (searchQuery.trim()) {
      const query = searchQuery.toLowerCase().trim();
      filtered = filtered.filter((row) =>
        row.raw.description?.toLowerCase().includes(query) ||
        row.raw.date?.toLowerCase().includes(query) ||
        row.raw.amount?.toString().includes(query)
      );
    }

    return filtered;
  }, [latestRows, rowFilter, searchQuery]);

>>>>>>> 462ee559
  const currentStep = useMemo(() => {
    if (activeImportId) {
      return 3;
    }
    if (parsedFile && mapping) {
      return 2;
    }
    return 1;
  }, [activeImportId, mapping, parsedFile]);

  const stepperSteps = useMemo<WorkflowStep[]>(() => {
    const statusFor = (stepNumber: number): StepStatus => {
      if (currentStep === stepNumber) return "active";
      if (currentStep > stepNumber) return "complete";
      return "upcoming";
    };

    return [
      {
        id: 1,
        label: "Upload CSV",
        description: "Drop your bank export",
        status: statusFor(1),
      },
      {
        id: 2,
        label: "Map columns",
        description: "Confirm the required fields",
        status: statusFor(2),
      },
      {
        id: 3,
        label: "Review & approve",
        description: "Assign funds and approve",
        status: statusFor(3),
      },
    ];
  }, [currentStep]);

  const handleResetToUpload = () => {
    setParsedFile(null);
    setParsedRows([]);
    setMapping(null);
    setActiveImportId(null);
  };

  return (
    <div className="min-h-screen bg-paper pb-16">
      <div className="border-b border-ledger bg-paper">
        <div className="mx-auto flex max-w-6xl flex-col gap-8 px-6 py-10">
          <div className="flex flex-col gap-6 md:flex-row md:items-start md:justify-between">
            <div className="space-y-4">
              <div className="flex items-center gap-2 text-grey-mid">
                <Layers className="h-5 w-5 text-grey-mid" />
                <span className="text-sm uppercase tracking-wide">Bank imports</span>
              </div>
              <div className="space-y-2">
                <h1 className="text-3xl font-semibold text-ink">CSV import workspace</h1>
                <p className="text-sm text-grey-mid">
                  Upload CSV exports, map the required columns, and review AI-assisted recommendations before approving
                  transactions into the ledger.
                </p>
              </div>
              <div className="flex flex-wrap items-center gap-3 text-xs text-grey-mid">
                <Badge variant="secondary" className="border-success/40 bg-success/10 text-success">
                  <Sparkles className="mr-1 h-3 w-3" /> AI auto-detection active
                </Badge>
                <Badge variant="secondary" className="border-ledger bg-highlight text-ink">
                  Import history stored for audit
                </Badge>
              </div>
            </div>
            <div className="flex flex-col items-start gap-4 md:items-end">
              <div className="space-y-2">
                <span className="text-xs uppercase tracking-wide text-grey-mid">Active church</span>
                <Select value={churchId ?? undefined} onValueChange={(value) => setChurchId(value as Id<"churches">)}>
                  <SelectTrigger className="w-[240px] font-primary">
                    <SelectValue placeholder="Select church" />
                  </SelectTrigger>
                  <SelectContent className="font-primary">
                    {churches?.map((church) => (
                      <SelectItem key={church._id} value={church._id}>
                        {church.name}
                      </SelectItem>
                    ))}
                  </SelectContent>
                </Select>
              </div>
              <RecentImportsDrawer
                imports={imports ?? []}
                activeImportId={activeImportId}
                onSelect={(importId) => setActiveImportId(importId)}
                onDelete={handleDeleteImport}
              />
            </div>
          </div>
          <WorkflowStepper steps={stepperSteps} />
        </div>
      </div>

      <div className="mx-auto flex max-w-6xl flex-col gap-6 px-6 py-10">
        {statusMessage ? (
          <StatusBanner
            variant={statusMessage.variant}
            title={statusMessage.title}
            description={statusMessage.description}
            actions={statusMessage.actions}
            onDismiss={() => setStatusMessage(null)}
          />
        ) : null}

        <section className="space-y-6">
          <div className="space-y-3">
            <h2 className="text-xl font-semibold text-ink">Step 1 · Upload CSV</h2>
            <p className="text-sm text-grey-mid">Drop your bank export to detect the format automatically.</p>
          </div>
          <CsvUploadCard onFileParsed={handleFileParsed} />
        </section>

        {currentStep === 2 && parsedFile && mapping ? (
          <section className="space-y-6">
            <div className="space-y-3">
              <h2 className="text-xl font-semibold text-ink">Step 2 · Map columns</h2>
              <p className="text-sm text-grey-mid">Confirm the required fields and optional enrichments.</p>
            </div>
            <MappingDrawer
              headers={parsedFile.headers}
              previewRows={parsedRows}
              mapping={mapping}
              onChange={setMapping}
              onConfirm={handleConfirmMapping}
              onBack={handleResetToUpload}
            />
          </section>
        ) : null}

        {currentStep === 3 && (
          <section className="space-y-6">
            <div className="space-y-3">
              <h2 className="text-xl font-semibold text-ink">Step 3 · Review &amp; Approve</h2>
              <p className="text-sm text-grey-mid">
                Assign funds to each transaction and approve them into the ledger.
              </p>
            </div>

            {rows && rows.length > 0 && funds && categories && donors ? (
              <DuplicateReview
                rows={rows as Doc<"csvRows">[]}
                funds={funds as Doc<"funds">[]}
                categories={categories}
                donors={donors as Doc<"donors">[]}
                onApproveSelection={handleApproveSelection}
                onSkipSelection={handleSkipSelection}
                onAutoApprove={handleAutoApprove}
              />
            ) : (
              <div className="rounded-lg border border-ledger bg-paper px-6 py-10 text-center">
                <p className="text-grey-mid">
                  All rows have been processed. Upload a new CSV to start another import.
                </p>
              </div>
            )}
          </section>
        )}
      </div>
    </div>
  );
}<|MERGE_RESOLUTION|>--- conflicted
+++ resolved
@@ -249,8 +249,6 @@
     });
   };
 
-<<<<<<< HEAD
-=======
   const latestRows = rows ?? [];
 
   // Filter rows based on search and filter
@@ -281,7 +279,6 @@
     return filtered;
   }, [latestRows, rowFilter, searchQuery]);
 
->>>>>>> 462ee559
   const currentStep = useMemo(() => {
     if (activeImportId) {
       return 3;
