--- conflicted
+++ resolved
@@ -17,10 +17,7 @@
 import { MultiPeriodOverview } from "@/components/transactions/multi-period-overview";
 import { PeriodCard } from "@/components/transactions/period-card";
 import { Button } from "@/components/ui/button";
-<<<<<<< HEAD
-=======
 import { Card, CardContent, CardHeader, CardTitle } from "@/components/ui/card";
->>>>>>> 3c4f482c
 import {
   Select,
   SelectContent,
